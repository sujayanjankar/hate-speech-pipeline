--- conflicted
+++ resolved
@@ -1,10 +1,6 @@
 venv
 *.csv
 __pycache__
-<<<<<<< HEAD
-.DS_store
-=======
 .DS_store
 pytorch_cuda_env
-.venv
->>>>>>> 47b03534
+.venv